--- conflicted
+++ resolved
@@ -72,6 +72,20 @@
             checkForUpdates()
         }
 
+        // 直达子设置页
+        findViewById<Button>(R.id.btnOpenAsrSettings)?.setOnClickListener {
+            startActivity(Intent(this, AsrSettingsActivity::class.java))
+        }
+        findViewById<Button>(R.id.btnOpenAiSettings)?.setOnClickListener {
+            startActivity(Intent(this, AiPostSettingsActivity::class.java))
+        }
+        findViewById<Button>(R.id.btnOpenPunctSettings)?.setOnClickListener {
+            startActivity(Intent(this, PunctSettingsActivity::class.java))
+        }
+        findViewById<Button>(R.id.btnOpenFloatingSettings)?.setOnClickListener {
+            startActivity(Intent(this, FloatingSettingsActivity::class.java))
+        }
+
         val prefs = Prefs(this)
         val etAppKey = findViewById<EditText>(R.id.etAppKey)
         val etAccessKey = findViewById<EditText>(R.id.etAccessKey)
@@ -110,14 +124,9 @@
         val switchTrimTrailingPunct = findViewById<MaterialSwitch>(R.id.switchTrimTrailingPunct)
         val switchShowImeSwitcher = findViewById<MaterialSwitch>(R.id.switchShowImeSwitcher)
         val switchAutoSwitchPassword = findViewById<MaterialSwitch>(R.id.switchAutoSwitchPassword)
-        val switchFloating = findViewById<MaterialSwitch>(R.id.switchFloatingSwitcher)
-        val switchFloatingOnlyWhenImeVisible = findViewById<MaterialSwitch>(R.id.switchFloatingOnlyWhenImeVisible)
-        val sliderFloatingAlpha = findViewById<Slider>(R.id.sliderFloatingAlpha)
-        val sliderFloatingSize = findViewById<Slider>(R.id.sliderFloatingSize)
-        val switchFloatingAsr = findViewById<MaterialSwitch>(R.id.switchFloatingAsr)
         val switchMicHaptic = findViewById<MaterialSwitch>(R.id.switchMicHaptic)
 
-        // LLM相关字段
+        // LLM相关字段（紧凑布局中不存在，运行时可能为 null）
         val spLlmProfiles = findViewById<Spinner>(R.id.spLlmProfiles)
         val etLlmProfileName = findViewById<EditText>(R.id.etLlmProfileName)
         val etLlmEndpoint = findViewById<EditText>(R.id.etLlmEndpoint)
@@ -127,50 +136,38 @@
         val etLlmPrompt = findViewById<EditText>(R.id.etLlmPrompt)
         val etLlmPromptTitle = findViewById<EditText>(R.id.etLlmPromptTitle)
         val spPromptPresets = findViewById<Spinner>(R.id.spPromptPresets)
-        // 自定义标点符号输入
-        val etPunct1 = findViewById<EditText>(R.id.etPunct1)
-        val etPunct2 = findViewById<EditText>(R.id.etPunct2)
-        val etPunct3 = findViewById<EditText>(R.id.etPunct3)
-        val etPunct4 = findViewById<EditText>(R.id.etPunct4)
+        // 二级页面是否存在于当前布局的探测（紧凑布局返回 false）
+        val advancedPresent = spAsrVendor != null
+        // 自定义标点已迁移到子设置页
 
         fun applyPrefsToUi() {
-            etAppKey.setText(prefs.appKey)
-            etAccessKey.setText(prefs.accessKey)
-            etSfApiKey.setText(prefs.sfApiKey)
-            etSfModel.setText(prefs.sfModel)
-            etElevenApiKey.setText(prefs.elevenApiKey)
-            etElevenModel.setText(prefs.elevenModelId)
-            etGeminiApiKey.setText(prefs.gemApiKey)
-            etGeminiModel.setText(prefs.gemModel)
-            etDashApiKey.setText(prefs.dashApiKey)
-            etDashModel.setText(prefs.dashModel)
-            etOpenAiAsrEndpoint.setText(prefs.oaAsrEndpoint)
-            etOpenAiApiKey.setText(prefs.oaAsrApiKey)
-            etOpenAiModel.setText(prefs.oaAsrModel)
+            if (advancedPresent) {
+                etAppKey?.setText(prefs.appKey)
+                etAccessKey?.setText(prefs.accessKey)
+                etSfApiKey?.setText(prefs.sfApiKey)
+                etSfModel?.setText(prefs.sfModel)
+                etElevenApiKey?.setText(prefs.elevenApiKey)
+                etElevenModel?.setText(prefs.elevenModelId)
+                etGeminiApiKey?.setText(prefs.gemApiKey)
+                etGeminiModel?.setText(prefs.gemModel)
+                etDashApiKey?.setText(prefs.dashApiKey)
+                etDashModel?.setText(prefs.dashModel)
+                etOpenAiAsrEndpoint?.setText(prefs.oaAsrEndpoint)
+                etOpenAiApiKey?.setText(prefs.oaAsrApiKey)
+                etOpenAiModel?.setText(prefs.oaAsrModel)
+                switchVolcStreaming?.isChecked = prefs.volcStreamingEnabled
+                val activeLlm = prefs.getActiveLlmProvider()
+                etLlmProfileName?.setText(activeLlm?.name ?: "")
+                etLlmEndpoint?.setText(activeLlm?.endpoint ?: prefs.llmEndpoint)
+                etLlmApiKey?.setText(activeLlm?.apiKey ?: prefs.llmApiKey)
+                etLlmModel?.setText(activeLlm?.model ?: prefs.llmModel)
+                etLlmTemperature?.setText(((activeLlm?.temperature ?: prefs.llmTemperature)).toString())
+            }
             switchTrimTrailingPunct.isChecked = prefs.trimFinalTrailingPunct
             switchShowImeSwitcher.isChecked = prefs.showImeSwitcherButton
             switchAutoSwitchPassword.isChecked = prefs.autoSwitchOnPassword
             switchMicHaptic.isChecked = prefs.micHapticEnabled
-            switchVolcStreaming.isChecked = prefs.volcStreamingEnabled
-            switchFloating.isChecked = prefs.floatingSwitcherEnabled
-            switchFloatingOnlyWhenImeVisible.isChecked = prefs.floatingSwitcherOnlyWhenImeVisible
-            sliderFloatingAlpha.value = (prefs.floatingSwitcherAlpha * 100f).coerceIn(30f, 100f)
-            try { sliderFloatingSize.value = prefs.floatingBallSizeDp.toFloat() } catch (_: Throwable) { }
-            switchFloatingAsr.isChecked = prefs.floatingAsrEnabled
-            // 互斥兜底：若导入配置造成两者同开，优先显示语音识别，关闭输入法切换
-            if (switchFloating.isChecked && switchFloatingAsr.isChecked) {
-                switchFloating.isChecked = false
-            }
-            val activeLlm = prefs.getActiveLlmProvider()
-            etLlmProfileName.setText(activeLlm?.name ?: "")
-            etLlmEndpoint.setText(activeLlm?.endpoint ?: prefs.llmEndpoint)
-            etLlmApiKey.setText(activeLlm?.apiKey ?: prefs.llmApiKey)
-            etLlmModel.setText(activeLlm?.model ?: prefs.llmModel)
-            etLlmTemperature.setText(((activeLlm?.temperature ?: prefs.llmTemperature)).toString())
-            etPunct1.setText(prefs.punct1)
-            etPunct2.setText(prefs.punct2)
-            etPunct3.setText(prefs.punct3)
-            etPunct4.setText(prefs.punct4)
+            // 标点字段在子页中维护
             // 统计：显示历史语音识别总字数
             try {
                 tvAsrTotalChars.text = getString(R.string.label_asr_total_chars, prefs.totalAsrChars)
@@ -179,131 +176,102 @@
             // 这里仅更新输入框/开关等即时可用的视图。
         }
         applyPrefsToUi()
-        // 使两个悬浮球开关互斥，并在开启时检查悬浮窗权限
-        var suppressSwitchChange = false
-        // 开启悬浮球时主动引导申请悬浮窗权限 + 互斥
-        switchFloating.setOnCheckedChangeListener { _, isChecked ->
-            if (suppressSwitchChange) return@setOnCheckedChangeListener
-            if (isChecked) {
-                if (!Settings.canDrawOverlays(this)) {
-                    Toast.makeText(this, getString(R.string.toast_need_overlay_perm), Toast.LENGTH_LONG).show()
-                    suppressSwitchChange = true
-                    switchFloating.isChecked = false
-                    suppressSwitchChange = false
-                    try {
-                        val intent = Intent(Settings.ACTION_MANAGE_OVERLAY_PERMISSION, "package:$packageName".toUri())
-                        startActivity(intent)
-                    } catch (_: Throwable) { }
-                    return@setOnCheckedChangeListener
-                }
-                // 互斥：关闭语音识别悬浮球
-                if (switchFloatingAsr.isChecked) {
-                    suppressSwitchChange = true
-                    switchFloatingAsr.isChecked = false
-                    suppressSwitchChange = false
-                }
-            }
-        }
-
-        // 开启悬浮球语音识别时检查悬浮窗权限 + 互斥
-        switchFloatingAsr.setOnCheckedChangeListener { _, isChecked ->
-            if (suppressSwitchChange) return@setOnCheckedChangeListener
-            if (isChecked) {
-                if (!Settings.canDrawOverlays(this)) {
-                    Toast.makeText(this, getString(R.string.toast_need_overlay_perm), Toast.LENGTH_LONG).show()
-                    suppressSwitchChange = true
-                    switchFloatingAsr.isChecked = false
-                    suppressSwitchChange = false
-                    try {
-                        val intent = Intent(Settings.ACTION_MANAGE_OVERLAY_PERMISSION, "package:$packageName".toUri())
-                        startActivity(intent)
-                    } catch (_: Throwable) { }
-                    return@setOnCheckedChangeListener
-                }
-                // 需要无障碍权限，直接引导前往设置
-                if (!isAccessibilityServiceEnabled()) {
-                    Toast.makeText(this, getString(R.string.toast_need_accessibility_perm), Toast.LENGTH_LONG).show()
-                    try {
-                        val intent = Intent(Settings.ACTION_ACCESSIBILITY_SETTINGS)
-                        startActivity(intent)
-                    } catch (_: Throwable) { }
-                }
-                // 互斥：关闭切换输入法悬浮球
-                if (switchFloating.isChecked) {
-                    suppressSwitchChange = true
-                    switchFloating.isChecked = false
-                    suppressSwitchChange = false
-                }
-            }
-        }
         // 已在 applyPrefsToUi 中统一设置上述字段
-        // 提示词预设
-        var presets = prefs.getPromptPresets().toMutableList()
-        var activeId = prefs.activePromptId
-        if (activeId.isBlank()) {
-            activeId = presets.firstOrNull()?.id ?: ""
-            prefs.activePromptId = activeId
-        }
-        fun refreshSpinnerSelection() {
-            presets = prefs.getPromptPresets().toMutableList()
-            val titles = presets.map { it.title }
-            spPromptPresets.adapter = ArrayAdapter(this, android.R.layout.simple_spinner_dropdown_item, titles)
-            val idx = presets.indexOfFirst { it.id == prefs.activePromptId }.let { if (it < 0) 0 else it }
-            if (idx in titles.indices) {
-                spPromptPresets.setSelection(idx)
-                etLlmPromptTitle.setText(presets[idx].title)
-                etLlmPrompt.setText(presets[idx].content)
-            }
-        }
-        refreshSpinnerSelection()
-
-        // LLM 多配置下拉与初始化
-        fun refreshLlmProfilesSpinner() {
-            val profiles = prefs.getLlmProviders()
-            val titles = profiles.map { it.name }
-            spLlmProfiles.adapter = ArrayAdapter(this, android.R.layout.simple_spinner_dropdown_item, titles)
-            val idx = profiles.indexOfFirst { it.id == prefs.activeLlmId }.let { if (it < 0) 0 else it }
-            if (idx in titles.indices) spLlmProfiles.setSelection(idx)
-        }
-        refreshLlmProfilesSpinner()
-
-        spLlmProfiles.onItemSelectedListener = object : android.widget.AdapterView.OnItemSelectedListener {
-            override fun onItemSelected(parent: android.widget.AdapterView<*>?, view: View?, position: Int, id: Long) {
+        // 以下为 LLM/Prompt，仅当高级视图存在时初始化
+        if (advancedPresent) {
+            var presets = prefs.getPromptPresets().toMutableList()
+            var activeId = prefs.activePromptId
+            if (activeId.isBlank()) {
+                activeId = presets.firstOrNull()?.id ?: ""
+                prefs.activePromptId = activeId
+            }
+            fun refreshSpinnerSelection() {
+                presets = prefs.getPromptPresets().toMutableList()
+                val titles = presets.map { it.title }
+                spPromptPresets?.adapter = ArrayAdapter(this, android.R.layout.simple_spinner_dropdown_item, titles)
+                val idx = presets.indexOfFirst { it.id == prefs.activePromptId }.let { if (it < 0) 0 else it }
+                if (idx in titles.indices) {
+                    spPromptPresets?.setSelection(idx)
+                    etLlmPromptTitle?.setText(presets[idx].title)
+                    etLlmPrompt?.setText(presets[idx].content)
+                }
+            }
+            refreshSpinnerSelection()
+
+            fun refreshLlmProfilesSpinner() {
                 val profiles = prefs.getLlmProviders()
-                val p = profiles.getOrNull(position)
-                if (p != null) {
-                    prefs.activeLlmId = p.id
-                    etLlmProfileName.setText(p.name)
-                    etLlmEndpoint.setText(p.endpoint)
-                    etLlmApiKey.setText(p.apiKey)
-                    etLlmModel.setText(p.model)
-                    etLlmTemperature.setText(p.temperature.toString())
-                }
-            }
-            override fun onNothingSelected(parent: android.widget.AdapterView<*>?) {}
-        }
-
-        // ASR供应商选择器设置
-        // 统一的供应商顺序，便于 index<->vendor 互转与复用
-        val vendorOrder = listOf(
-            AsrVendor.Volc,
-            AsrVendor.SiliconFlow,
-            AsrVendor.ElevenLabs,
-            AsrVendor.OpenAI,
-            AsrVendor.DashScope,
-            AsrVendor.Gemini
-        )
-        val vendorItems = listOf(
-            getString(R.string.vendor_volc),
-            getString(R.string.vendor_sf),
-            getString(R.string.vendor_eleven),
-            getString(R.string.vendor_openai),
-            getString(R.string.vendor_dashscope),
-            getString(R.string.vendor_gemini)
-        )
-        spAsrVendor.adapter = ArrayAdapter(this, android.R.layout.simple_spinner_dropdown_item, vendorItems)
-        spAsrVendor.setSelection(vendorOrder.indexOf(prefs.asrVendor).coerceAtLeast(0))
-        // 应用语言选择器设置
+                val titles = profiles.map { it.name }
+                spLlmProfiles?.adapter = ArrayAdapter(this, android.R.layout.simple_spinner_dropdown_item, titles)
+                val idx = profiles.indexOfFirst { it.id == prefs.activeLlmId }.let { if (it < 0) 0 else it }
+                if (idx in titles.indices) spLlmProfiles?.setSelection(idx)
+            }
+            refreshLlmProfilesSpinner()
+
+            spLlmProfiles?.onItemSelectedListener = object : android.widget.AdapterView.OnItemSelectedListener {
+                override fun onItemSelected(parent: android.widget.AdapterView<*>?, view: View?, position: Int, id: Long) {
+                    val profiles = prefs.getLlmProviders()
+                    val p = profiles.getOrNull(position)
+                    if (p != null) {
+                        prefs.activeLlmId = p.id
+                        etLlmProfileName?.setText(p.name)
+                        etLlmEndpoint?.setText(p.endpoint)
+                        etLlmApiKey?.setText(p.apiKey)
+                        etLlmModel?.setText(p.model)
+                        etLlmTemperature?.setText(p.temperature.toString())
+                    }
+                }
+                override fun onNothingSelected(parent: android.widget.AdapterView<*>?) {}
+            }
+        }
+
+        // ASR供应商选择器（紧凑布局中不存在）
+        if (advancedPresent) {
+            // 统一的供应商顺序，便于 index<->vendor 互转与复用
+            val vendorOrder = listOf(
+                AsrVendor.Volc,
+                AsrVendor.SiliconFlow,
+                AsrVendor.ElevenLabs,
+                AsrVendor.OpenAI,
+                AsrVendor.DashScope,
+                AsrVendor.Gemini
+            )
+            val vendorItems = listOf(
+                getString(R.string.vendor_volc),
+                getString(R.string.vendor_sf),
+                getString(R.string.vendor_eleven),
+                getString(R.string.vendor_openai),
+                getString(R.string.vendor_dashscope),
+                getString(R.string.vendor_gemini)
+            )
+            spAsrVendor?.adapter = ArrayAdapter(this, android.R.layout.simple_spinner_dropdown_item, vendorItems)
+            spAsrVendor?.setSelection(vendorOrder.indexOf(prefs.asrVendor).coerceAtLeast(0))
+            fun applyVendorVisibility(v: AsrVendor) {
+                val groups = mapOf(
+                    AsrVendor.Volc to listOf(titleVolc, groupVolc),
+                    AsrVendor.SiliconFlow to listOf(titleSf, groupSf),
+                    AsrVendor.ElevenLabs to listOf(titleEleven, groupEleven),
+                    AsrVendor.OpenAI to listOf(titleOpenAi, groupOpenAi),
+                    AsrVendor.DashScope to listOf(titleDash, groupDash),
+                    AsrVendor.Gemini to listOf(titleGemini, groupGemini)
+                )
+                groups.forEach { (vendor, views) ->
+                    val vis = if (vendor == v) View.VISIBLE else View.GONE
+                    views.forEach { it?.visibility = vis }
+                }
+            }
+            applyVendorVisibility(prefs.asrVendor)
+
+            spAsrVendor?.onItemSelectedListener = object : android.widget.AdapterView.OnItemSelectedListener {
+                override fun onItemSelected(parent: android.widget.AdapterView<*>?, view: View?, position: Int, id: Long) {
+                    val vendor = vendorOrder.getOrNull(position) ?: AsrVendor.Volc
+                    prefs.asrVendor = vendor
+                    applyVendorVisibility(vendor)
+                }
+                override fun onNothingSelected(parent: android.widget.AdapterView<*>?) {}
+            }
+        }
+
+        // 应用语言选择器设置（独立于高级视图）
         val languageItems = listOf(
             getString(R.string.lang_follow_system),
             getString(R.string.lang_zh_cn),
@@ -319,32 +287,6 @@
             }
         )
         val languageSpinnerInitialized = true
-        fun applyVendorVisibility(v: AsrVendor) {
-            // 通过映射统一控制各供应商标题与内容分组可见性
-            val groups = mapOf(
-                AsrVendor.Volc to listOf(titleVolc, groupVolc),
-                AsrVendor.SiliconFlow to listOf(titleSf, groupSf),
-                AsrVendor.ElevenLabs to listOf(titleEleven, groupEleven),
-                AsrVendor.OpenAI to listOf(titleOpenAi, groupOpenAi),
-                AsrVendor.DashScope to listOf(titleDash, groupDash),
-                AsrVendor.Gemini to listOf(titleGemini, groupGemini)
-            )
-            groups.forEach { (vendor, views) ->
-                val vis = if (vendor == v) View.VISIBLE else View.GONE
-                views.forEach { it.visibility = vis }
-            }
-        }
-        applyVendorVisibility(prefs.asrVendor)
-
-        spAsrVendor.onItemSelectedListener = object : android.widget.AdapterView.OnItemSelectedListener {
-            override fun onItemSelected(parent: android.widget.AdapterView<*>?, view: View?, position: Int, id: Long) {
-                val vendor = vendorOrder.getOrNull(position) ?: AsrVendor.Volc
-                prefs.asrVendor = vendor
-                applyVendorVisibility(vendor)
-            }
-
-            override fun onNothingSelected(parent: android.widget.AdapterView<*>?) {}
-        }
 
         spLanguage.onItemSelectedListener = object : android.widget.AdapterView.OnItemSelectedListener {
             override fun onItemSelected(parent: android.widget.AdapterView<*>?, view: View?, position: Int, id: Long) {
@@ -365,233 +307,155 @@
             override fun onNothingSelected(parent: android.widget.AdapterView<*>?) {}
         }
 
-        spPromptPresets.onItemSelectedListener = object : android.widget.AdapterView.OnItemSelectedListener {
-            override fun onItemSelected(parent: android.widget.AdapterView<*>?, view: View?, position: Int, id: Long) {
-                val p = presets.getOrNull(position) ?: return
-                prefs.activePromptId = p.id
-                etLlmPromptTitle.setText(p.title)
-                etLlmPrompt.setText(p.content)
-            }
-
-            override fun onNothingSelected(parent: android.widget.AdapterView<*>?) { }
-        }
-
-        findViewById<Button>(R.id.btnLlmAddProfile).setOnClickListener {
-            val name = etLlmProfileName.text?.toString()?.ifBlank { getString(R.string.untitled_profile) } ?: getString(R.string.untitled_profile)
-            val endpoint = etLlmEndpoint.text?.toString()?.ifBlank { Prefs.DEFAULT_LLM_ENDPOINT } ?: Prefs.DEFAULT_LLM_ENDPOINT
-            val apiKey = etLlmApiKey.text?.toString() ?: ""
-            val model = etLlmModel.text?.toString()?.ifBlank { Prefs.DEFAULT_LLM_MODEL } ?: Prefs.DEFAULT_LLM_MODEL
-            val temp = etLlmTemperature.text?.toString()?.toFloatOrNull()?.coerceIn(0f, 2f) ?: Prefs.DEFAULT_LLM_TEMPERATURE
-            val id = java.util.UUID.randomUUID().toString()
-            val cur = prefs.getLlmProviders().toMutableList()
-            cur.add(Prefs.LlmProvider(id, name, endpoint, apiKey, model, temp))
-            prefs.setLlmProviders(cur)
-            prefs.activeLlmId = id
-            refreshLlmProfilesSpinner()
-            Toast.makeText(this, getString(R.string.toast_llm_profile_added), Toast.LENGTH_SHORT).show()
-        }
-
-        findViewById<Button>(R.id.btnLlmDeleteProfile).setOnClickListener {
-            val cur = prefs.getLlmProviders().toMutableList()
-            if (cur.isEmpty()) return@setOnClickListener
-            val idx = cur.indexOfFirst { it.id == prefs.activeLlmId }
-            if (idx >= 0) {
-                cur.removeAt(idx)
+        if (advancedPresent) {
+            spPromptPresets?.onItemSelectedListener = object : android.widget.AdapterView.OnItemSelectedListener {
+                override fun onItemSelected(parent: android.widget.AdapterView<*>?, view: View?, position: Int, id: Long) {
+                    val presets = prefs.getPromptPresets()
+                    val p = presets.getOrNull(position) ?: return
+                    prefs.activePromptId = p.id
+                    etLlmPromptTitle?.setText(p.title)
+                    etLlmPrompt?.setText(p.content)
+                }
+                override fun onNothingSelected(parent: android.widget.AdapterView<*>?) { }
+            }
+
+            findViewById<Button>(R.id.btnLlmAddProfile)?.setOnClickListener {
+                val name = etLlmProfileName?.text?.toString()?.ifBlank { getString(R.string.untitled_profile) } ?: getString(R.string.untitled_profile)
+                val endpoint = etLlmEndpoint?.text?.toString()?.ifBlank { Prefs.DEFAULT_LLM_ENDPOINT } ?: Prefs.DEFAULT_LLM_ENDPOINT
+                val apiKey = etLlmApiKey?.text?.toString() ?: ""
+                val model = etLlmModel?.text?.toString()?.ifBlank { Prefs.DEFAULT_LLM_MODEL } ?: Prefs.DEFAULT_LLM_MODEL
+                val temp = etLlmTemperature?.text?.toString()?.toFloatOrNull()?.coerceIn(0f, 2f) ?: Prefs.DEFAULT_LLM_TEMPERATURE
+                val id = java.util.UUID.randomUUID().toString()
+                val cur = prefs.getLlmProviders().toMutableList()
+                cur.add(Prefs.LlmProvider(id, name, endpoint, apiKey, model, temp))
                 prefs.setLlmProviders(cur)
-                // 同步旧字段到新的活动项
-                val active = prefs.getActiveLlmProvider()
-                if (active != null) {
-                    prefs.llmEndpoint = active.endpoint
-                    prefs.llmApiKey = active.apiKey
-                    prefs.llmModel = active.model
-                    prefs.llmTemperature = active.temperature
-                }
-                applyPrefsToUi()
-                refreshLlmProfilesSpinner()
-                Toast.makeText(this, getString(R.string.toast_llm_profile_deleted), Toast.LENGTH_SHORT).show()
+                prefs.activeLlmId = id
+                // 刷新
+                try { (spLlmProfiles?.adapter as? ArrayAdapter<*>)?.clear() } catch (_: Throwable) {}
+                // 重新填充
+                run {
+                    val profiles = prefs.getLlmProviders()
+                    val titles = profiles.map { it.name }
+                    spLlmProfiles?.adapter = ArrayAdapter(this, android.R.layout.simple_spinner_dropdown_item, titles)
+                    val idx = profiles.indexOfFirst { it.id == prefs.activeLlmId }.let { if (it < 0) 0 else it }
+                    if (idx in titles.indices) spLlmProfiles?.setSelection(idx)
+                }
+                Toast.makeText(this, getString(R.string.toast_llm_profile_added), Toast.LENGTH_SHORT).show()
+            }
+
+            findViewById<Button>(R.id.btnLlmDeleteProfile)?.setOnClickListener {
+                val cur = prefs.getLlmProviders().toMutableList()
+                if (cur.isEmpty()) return@setOnClickListener
+                val idx = cur.indexOfFirst { it.id == prefs.activeLlmId }
+                if (idx >= 0) {
+                    cur.removeAt(idx)
+                    prefs.setLlmProviders(cur)
+                    val active = prefs.getActiveLlmProvider()
+                    if (active != null) {
+                        prefs.llmEndpoint = active.endpoint
+                        prefs.llmApiKey = active.apiKey
+                        prefs.llmModel = active.model
+                        prefs.llmTemperature = active.temperature
+                    }
+                    applyPrefsToUi()
+                    try { (spLlmProfiles?.adapter as? ArrayAdapter<*>)?.clear() } catch (_: Throwable) {}
+                    run {
+                        val profiles = prefs.getLlmProviders()
+                        val titles = profiles.map { it.name }
+                        spLlmProfiles?.adapter = ArrayAdapter(this, android.R.layout.simple_spinner_dropdown_item, titles)
+                        val i2 = profiles.indexOfFirst { it.id == prefs.activeLlmId }.let { if (it < 0) 0 else it }
+                        if (i2 in titles.indices) spLlmProfiles?.setSelection(i2)
+                    }
+                    Toast.makeText(this, getString(R.string.toast_llm_profile_deleted), Toast.LENGTH_SHORT).show()
+                }
             }
         }
 
         findViewById<Button>(R.id.btnSaveKeys).setOnClickListener {
-            // 保存供应商特定密钥
-            prefs.appKey = etAppKey.text?.toString() ?: ""
-            prefs.accessKey = etAccessKey.text?.toString() ?: ""
-            prefs.sfApiKey = etSfApiKey.text?.toString() ?: ""
-            prefs.sfModel = etSfModel.text?.toString()?.ifBlank { Prefs.DEFAULT_SF_MODEL } ?: Prefs.DEFAULT_SF_MODEL
-            prefs.elevenApiKey = etElevenApiKey.text?.toString() ?: ""
-            prefs.elevenModelId = etElevenModel.text?.toString() ?: ""
-            // DashScope 设置
-            prefs.dashApiKey = etDashApiKey.text?.toString() ?: ""
-            prefs.dashModel = etDashModel.text?.toString()?.ifBlank { Prefs.DEFAULT_DASH_MODEL } ?: Prefs.DEFAULT_DASH_MODEL
-            // OpenAI ASR 设置
-            prefs.oaAsrEndpoint = etOpenAiAsrEndpoint.text?.toString()?.ifBlank { Prefs.DEFAULT_OA_ASR_ENDPOINT } ?: Prefs.DEFAULT_OA_ASR_ENDPOINT
-            prefs.oaAsrApiKey = etOpenAiApiKey.text?.toString() ?: ""
-            prefs.oaAsrModel = etOpenAiModel.text?.toString()?.ifBlank { Prefs.DEFAULT_OA_ASR_MODEL } ?: Prefs.DEFAULT_OA_ASR_MODEL
-            // Gemini 设置
-            prefs.gemApiKey = etGeminiApiKey.text?.toString() ?: ""
-            prefs.gemModel = etGeminiModel.text?.toString()?.ifBlank { Prefs.DEFAULT_GEM_MODEL } ?: Prefs.DEFAULT_GEM_MODEL
-            // 开关设置
+            // 高级设置（如当前布局存在）
+            if (advancedPresent) {
+                // 供应商密钥
+                prefs.appKey = etAppKey?.text?.toString() ?: ""
+                prefs.accessKey = etAccessKey?.text?.toString() ?: ""
+                prefs.sfApiKey = etSfApiKey?.text?.toString() ?: ""
+                prefs.sfModel = etSfModel?.text?.toString()?.ifBlank { Prefs.DEFAULT_SF_MODEL } ?: Prefs.DEFAULT_SF_MODEL
+                prefs.elevenApiKey = etElevenApiKey?.text?.toString() ?: ""
+                prefs.elevenModelId = etElevenModel?.text?.toString() ?: ""
+                // DashScope 设置
+                prefs.dashApiKey = etDashApiKey?.text?.toString() ?: ""
+                prefs.dashModel = etDashModel?.text?.toString()?.ifBlank { Prefs.DEFAULT_DASH_MODEL } ?: Prefs.DEFAULT_DASH_MODEL
+                // OpenAI ASR 设置
+                prefs.oaAsrEndpoint = etOpenAiAsrEndpoint?.text?.toString()?.ifBlank { Prefs.DEFAULT_OA_ASR_ENDPOINT } ?: Prefs.DEFAULT_OA_ASR_ENDPOINT
+                prefs.oaAsrApiKey = etOpenAiApiKey?.text?.toString() ?: ""
+                prefs.oaAsrModel = etOpenAiModel?.text?.toString()?.ifBlank { Prefs.DEFAULT_OA_ASR_MODEL } ?: Prefs.DEFAULT_OA_ASR_MODEL
+                // Gemini 设置
+                prefs.gemApiKey = etGeminiApiKey?.text?.toString() ?: ""
+                prefs.gemModel = etGeminiModel?.text?.toString()?.ifBlank { Prefs.DEFAULT_GEM_MODEL } ?: Prefs.DEFAULT_GEM_MODEL
+            }
+            // 通用开关设置
             prefs.trimFinalTrailingPunct = switchTrimTrailingPunct.isChecked
             prefs.showImeSwitcherButton = switchShowImeSwitcher.isChecked
             prefs.autoSwitchOnPassword = switchAutoSwitchPassword.isChecked
             prefs.micHapticEnabled = switchMicHaptic.isChecked
-            // 悬浮球透明度（百分比转 0-1）
-            prefs.floatingSwitcherAlpha = (sliderFloatingAlpha.value / 100f).coerceIn(0.2f, 1.0f)
-            // 悬浮球大小（dp）
-            prefs.floatingBallSizeDp = sliderFloatingSize.value.toInt().coerceIn(28, 96)
-
-            // 悬浮球语音识别开关
-            val newFloatingAsr = switchFloatingAsr.isChecked
-            val wasFloatingAsr = prefs.floatingAsrEnabled
-
-            // 悬浮球切换输入法开关
-            var newFloating = switchFloating.isChecked
-            val wasFloating = prefs.floatingSwitcherEnabled
-            
-            // 互斥：若两者均为开，则优先保留最后操作后仍为开的那个（UI层已互斥，这里兜底）
-            if (newFloating && newFloatingAsr) {
-                // 默认优先语音识别悬浮球
-                newFloating = false
-                switchFloating.isChecked = false
-            }
-
-            prefs.floatingAsrEnabled = newFloatingAsr
-            prefs.floatingSwitcherEnabled = newFloating
-            prefs.floatingSwitcherOnlyWhenImeVisible = switchFloatingOnlyWhenImeVisible.isChecked
-            // 若用户开启“仅在键盘显示时显示悬浮球”，引导打开无障碍服务用于场景判定
-            if (prefs.floatingSwitcherOnlyWhenImeVisible && !isAccessibilityServiceEnabled()) {
-                Toast.makeText(this, getString(R.string.toast_need_accessibility_perm), Toast.LENGTH_LONG).show()
-                try {
-                    val intent = Intent(Settings.ACTION_ACCESSIBILITY_SETTINGS)
-                    startActivity(intent)
-                } catch (_: Throwable) { }
-            }
-            if (newFloating != wasFloating) {
-                if (newFloating) {
-                    // 检查悬浮窗权限
-                    if (true && !Settings.canDrawOverlays(this)) {
-                        Toast.makeText(this, getString(R.string.toast_need_overlay_perm), Toast.LENGTH_LONG).show()
-                        try {
-                            val intent = Intent(Settings.ACTION_MANAGE_OVERLAY_PERMISSION,
-                                "package:$packageName".toUri())
-                            startActivity(intent)
-                        } catch (_: Throwable) { }
-                    }
-                    try {
-                        val intent = Intent(this, FloatingImeSwitcherService::class.java).apply { action = FloatingImeSwitcherService.ACTION_SHOW }
-                        startService(intent)
-                    } catch (_: Throwable) { }
+            // 悬浮球设置在子页中自动保存与执行
+            // 大语言模型相关设置（仅在高级布局下处理）
+            if (advancedPresent) {
+                val endpoint = etLlmEndpoint?.text?.toString()?.ifBlank { Prefs.DEFAULT_LLM_ENDPOINT } ?: Prefs.DEFAULT_LLM_ENDPOINT
+                val apiKey = etLlmApiKey?.text?.toString() ?: ""
+                val model = etLlmModel?.text?.toString()?.ifBlank { Prefs.DEFAULT_LLM_MODEL } ?: Prefs.DEFAULT_LLM_MODEL
+                val tempVal = etLlmTemperature?.text?.toString()?.toFloatOrNull()?.coerceIn(0f, 2f) ?: Prefs.DEFAULT_LLM_TEMPERATURE
+                val name = etLlmProfileName?.text?.toString()?.ifBlank { getString(R.string.untitled_profile) } ?: getString(R.string.untitled_profile)
+                val curProfiles = prefs.getLlmProviders().toMutableList()
+                val idxProfile = curProfiles.indexOfFirst { it.id == prefs.activeLlmId }
+                if (idxProfile >= 0) {
+                    val id = curProfiles[idxProfile].id
+                    curProfiles[idxProfile] = Prefs.LlmProvider(id, name, endpoint, apiKey, model, tempVal)
                 } else {
-                    try {
-                        val intent = Intent(this, FloatingImeSwitcherService::class.java).apply { action = FloatingImeSwitcherService.ACTION_HIDE }
-                        startService(intent)
-                    } catch (_: Throwable) { }
-                }
-            }
-            // 通知服务刷新透明度
-            if (prefs.floatingSwitcherEnabled) {
-                try {
-                    val intent = Intent(this, FloatingImeSwitcherService::class.java).apply { action = FloatingImeSwitcherService.ACTION_SHOW }
-                    startService(intent)
-                } catch (_: Throwable) { }
-            }
-
-            // 悬浮球语音识别服务管理
-            if (newFloatingAsr != wasFloatingAsr) {
-                if (newFloatingAsr) {
-                    // 检查悬浮窗权限
-                    if (!Settings.canDrawOverlays(this)) {
-                        Toast.makeText(this, getString(R.string.toast_need_overlay_perm), Toast.LENGTH_LONG).show()
-                    } else {
-                        try {
-                            val intent = Intent(this, FloatingAsrService::class.java).apply { action = FloatingAsrService.ACTION_SHOW }
-                            startService(intent)
-                        } catch (_: Throwable) { }
-                    }
-
-                    // 需要无障碍权限，直接引导前往设置
-                    if (!isAccessibilityServiceEnabled()) {
-                        Toast.makeText(this, getString(R.string.toast_need_accessibility_perm), Toast.LENGTH_LONG).show()
-                        try {
-                            val intent = Intent(Settings.ACTION_ACCESSIBILITY_SETTINGS)
-                            startActivity(intent)
-                        } catch (_: Throwable) { }
-                    }
+                    val id = java.util.UUID.randomUUID().toString()
+                    curProfiles.add(Prefs.LlmProvider(id, name, endpoint, apiKey, model, tempVal))
+                    prefs.activeLlmId = id
+                }
+                prefs.setLlmProviders(curProfiles)
+                // 同步旧字段用于兼容
+                prefs.llmEndpoint = endpoint
+                prefs.llmApiKey = apiKey
+                prefs.llmModel = model
+                prefs.llmTemperature = tempVal
+            }
+            // 自定义标点在子页中自动保存
+            if (advancedPresent) {
+                val newTitle = etLlmPromptTitle?.text?.toString()?.ifBlank { getString(R.string.untitled_preset) } ?: getString(R.string.untitled_preset)
+                val newContent = etLlmPrompt?.text?.toString() ?: Prefs.DEFAULT_LLM_PROMPT
+                val list = prefs.getPromptPresets().toMutableList()
+                val currentIdx = list.indexOfFirst { it.id == prefs.activePromptId }
+                if (currentIdx >= 0) {
+                    list[currentIdx] = list[currentIdx].copy(title = newTitle, content = newContent)
+                    prefs.setPromptPresets(list)
+                    prefs.activePromptId = list[currentIdx].id
                 } else {
-                    try {
-                        val intent = Intent(this, FloatingAsrService::class.java).apply { action = FloatingAsrService.ACTION_HIDE }
-                        startService(intent)
-                        stopService(Intent(this, FloatingAsrService::class.java))
-                    } catch (_: Throwable) { }
-                }
-            }
-            // 刷新悬浮球语音识别服务(仅需要悬浮窗权限)
-            if (prefs.floatingAsrEnabled && Settings.canDrawOverlays(this)) {
-                try {
-                    val intent = Intent(this, FloatingAsrService::class.java).apply { action = FloatingAsrService.ACTION_SHOW }
-                    startService(intent)
-                } catch (_: Throwable) { }
-            }
-            // 大语言模型相关设置（保存为当前选中配置，同时同步旧字段）
-            val endpoint = etLlmEndpoint.text?.toString()?.ifBlank { Prefs.DEFAULT_LLM_ENDPOINT } ?: Prefs.DEFAULT_LLM_ENDPOINT
-            val apiKey = etLlmApiKey.text?.toString() ?: ""
-            val model = etLlmModel.text?.toString()?.ifBlank { Prefs.DEFAULT_LLM_MODEL } ?: Prefs.DEFAULT_LLM_MODEL
-            val tempVal = etLlmTemperature.text?.toString()?.toFloatOrNull()?.coerceIn(0f, 2f) ?: Prefs.DEFAULT_LLM_TEMPERATURE
-            val name = etLlmProfileName.text?.toString()?.ifBlank { getString(R.string.untitled_profile) } ?: getString(R.string.untitled_profile)
-            val curProfiles = prefs.getLlmProviders().toMutableList()
-            val idxProfile = curProfiles.indexOfFirst { it.id == prefs.activeLlmId }
-            if (idxProfile >= 0) {
-                val id = curProfiles[idxProfile].id
-                curProfiles[idxProfile] = Prefs.LlmProvider(id, name, endpoint, apiKey, model, tempVal)
-            } else {
-                val id = java.util.UUID.randomUUID().toString()
-                curProfiles.add(Prefs.LlmProvider(id, name, endpoint, apiKey, model, tempVal))
-                prefs.activeLlmId = id
-            }
-            prefs.setLlmProviders(curProfiles)
-            // 同步旧字段用于兼容
-            prefs.llmEndpoint = endpoint
-            prefs.llmApiKey = apiKey
-            prefs.llmModel = model
-            prefs.llmTemperature = tempVal
-            // 自定义标点符号按钮
-            prefs.punct1 = etPunct1.text?.toString() ?: Prefs.DEFAULT_PUNCT_1
-            prefs.punct2 = etPunct2.text?.toString() ?: Prefs.DEFAULT_PUNCT_2
-            prefs.punct3 = etPunct3.text?.toString() ?: Prefs.DEFAULT_PUNCT_3
-            prefs.punct4 = etPunct4.text?.toString() ?: Prefs.DEFAULT_PUNCT_4
-            // 更新当前预设标题/内容并设为活动状态
-            val newTitle = etLlmPromptTitle.text?.toString()?.ifBlank { getString(R.string.untitled_preset) } ?: getString(R.string.untitled_preset)
-            val newContent = etLlmPrompt.text?.toString() ?: Prefs.DEFAULT_LLM_PROMPT
-            val currentIdx = presets.indexOfFirst { it.id == prefs.activePromptId }
-            val updated = if (currentIdx >= 0) presets.toMutableList() else presets
-            if (currentIdx >= 0) {
-                updated[currentIdx] = updated[currentIdx].copy(title = newTitle, content = newContent)
-                prefs.setPromptPresets(updated)
-                prefs.activePromptId = updated[currentIdx].id
-            } else {
-                // 没有活动预设？创建一个
-                val created = PromptPreset(java.util.UUID.randomUUID().toString(), newTitle, newContent)
-                val newList = presets.toMutableList().apply { add(created) }
+                    val created = PromptPreset(java.util.UUID.randomUUID().toString(), newTitle, newContent)
+                    list.add(created)
+                    prefs.setPromptPresets(list)
+                    prefs.activePromptId = created.id
+                }
+            }
+            // 保存火山引擎流式开关（如存在）
+            if (advancedPresent) {
+                prefs.volcStreamingEnabled = switchVolcStreaming?.isChecked == true
+            }
+            Toast.makeText(this, getString(R.string.toast_saved), Toast.LENGTH_SHORT).show()
+        }
+
+        if (advancedPresent) {
+            findViewById<Button>(R.id.btnAddPromptPreset)?.setOnClickListener {
+                val title = etLlmPromptTitle?.text?.toString()?.ifBlank { getString(R.string.untitled_preset) } ?: getString(R.string.untitled_preset)
+                val content = etLlmPrompt?.text?.toString() ?: Prefs.DEFAULT_LLM_PROMPT
+                val created = PromptPreset(java.util.UUID.randomUUID().toString(), title, content)
+                val newList = prefs.getPromptPresets().toMutableList().apply { add(created) }
                 prefs.setPromptPresets(newList)
                 prefs.activePromptId = created.id
-            }
-            refreshSpinnerSelection()
-            try { (spLlmProfiles.adapter as? ArrayAdapter<*>)?.clear() } catch (_: Throwable) {}
-            refreshLlmProfilesSpinner()
-            // 保存火山引擎流式开关
-            prefs.volcStreamingEnabled = switchVolcStreaming.isChecked
-            Toast.makeText(this, getString(R.string.toast_saved), Toast.LENGTH_SHORT).show()
-        }
-
-        findViewById<Button>(R.id.btnAddPromptPreset).setOnClickListener {
-            val title = etLlmPromptTitle.text?.toString()?.ifBlank { getString(R.string.untitled_preset) } ?: getString(R.string.untitled_preset)
-            val content = etLlmPrompt.text?.toString() ?: Prefs.DEFAULT_LLM_PROMPT
-            val created = PromptPreset(java.util.UUID.randomUUID().toString(), title, content)
-            val newList = prefs.getPromptPresets().toMutableList().apply { add(created) }
-            prefs.setPromptPresets(newList)
-            prefs.activePromptId = created.id
-            refreshSpinnerSelection()
-            Toast.makeText(this, getString(R.string.toast_preset_added), Toast.LENGTH_SHORT).show()
+                Toast.makeText(this, getString(R.string.toast_preset_added), Toast.LENGTH_SHORT).show()
+            }
         }
 
         // 设置导入/导出
@@ -617,20 +481,7 @@
                     if (ok) {
                         // 重新从 Prefs 读取并刷新界面与下拉框，确保导入立即生效
                         applyPrefsToUi()
-                        // 刷新提示词预设
-                        refreshSpinnerSelection()
-                        // 刷新 LLM 配置列表
-                        try { (spLlmProfiles.adapter as? ArrayAdapter<*>)?.clear() } catch (_: Throwable) {}
-                        // 函数在上方定义
-                        run {
-                            val profiles = prefs.getLlmProviders()
-                            val titles = profiles.map { it.name }
-                            spLlmProfiles.adapter = ArrayAdapter(this, android.R.layout.simple_spinner_dropdown_item, titles)
-                            val idx = profiles.indexOfFirst { it.id == prefs.activeLlmId }.let { if (it < 0) 0 else it }
-                            if (idx in titles.indices) spLlmProfiles.setSelection(idx)
-                        }
-                        // 同步 ASR 供应商选择与可见性
-                        spAsrVendor.setSelection(vendorOrder.indexOf(prefs.asrVendor).coerceAtLeast(0))
+                        // 高级控件（如存在）刷新在对应页面完成
                         // 同步语言选择（将触发 onItemSelected 从而应用语言）
                         val tag = prefs.appLanguageTag
                         spLanguage.setSelection(
@@ -784,11 +635,7 @@
             .build()
 
         // 从 jsDelivr CDN 读取版本文件（无限制，国内快）
-<<<<<<< HEAD
         val jsdelivrUrl = "https://cdn.jsdelivr.net/gh/BryceWG/LexiSharp-Keyboard@main/version.json"
-=======
-        val jsdelivrUrl = "https://github.com/BryceWG/LexiSharp-Keyboard@main/version.json"
->>>>>>> 161c6078
 
         val request = Request.Builder()
             .url(jsdelivrUrl)
@@ -809,8 +656,8 @@
             }
 
             val downloadUrl = json.optString("download_url", "https://github.com/BryceWG/LexiSharp-Keyboard/releases")
-            val updateTime = json.optString("update_time", null)
-            val releaseNotes = json.optString("release_notes", null)
+            val updateTime = json.optString("update_time", "").ifBlank { null }
+            val releaseNotes = json.optString("release_notes", "").ifBlank { null }
 
             val currentVersion = try {
                 packageManager.getPackageInfo(packageName, 0).versionName ?: "unknown"
@@ -860,7 +707,7 @@
                 val date = utcFormat.parse(updateTime)
 
                 val localFormat = java.text.SimpleDateFormat("yyyy-MM-dd HH:mm", java.util.Locale.getDefault())
-                localFormat.format(date)
+                if (date != null) localFormat.format(date) else updateTime
             } catch (e: Exception) {
                 updateTime // 如果解析失败，直接显示原始时间
             }
