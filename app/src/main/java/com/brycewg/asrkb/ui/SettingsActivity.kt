--- conflicted
+++ resolved
@@ -7,9 +7,9 @@
 import android.provider.Settings
 import android.os.Handler
 import android.os.Looper
+import android.util.Log
 import android.text.Editable
 import android.text.TextWatcher
-import android.util.Log
 import android.view.inputmethod.InputMethodManager
 import android.widget.Button
 import android.widget.Toast
@@ -33,12 +33,9 @@
 import androidx.lifecycle.lifecycleScope
 import com.google.android.material.button.MaterialButton
 import com.google.android.material.textfield.TextInputEditText
-<<<<<<< HEAD
 import com.google.android.material.textfield.TextInputLayout
-=======
 import androidx.core.content.ContextCompat
 import android.Manifest
->>>>>>> 2b694015
 import kotlinx.coroutines.Dispatchers
 import com.brycewg.asrkb.ime.AsrKeyboardService
 import kotlinx.coroutines.async
@@ -182,8 +179,8 @@
                 }
             }
 
-        override fun onNothingSelected(parent: android.widget.AdapterView<*>?) {}
-    }
+            override fun onNothingSelected(parent: android.widget.AdapterView<*>?) {}
+        }
 
         var suppressSpeechPresetSpinner = false
         var updatingSpeechPresetFields = false
